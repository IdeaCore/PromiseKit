FRAMEWORKS = begin
  attempt1 = "/Applications/Xcode.app/Contents/Developer/Library/Frameworks"
  if File.directory? "#{attempt1}/XCTest.framework"
    attempt1
  else
    "/Applications/Xcode.app/Contents/Developer/Platforms/MacOSX.platform/Developer/Library/Frameworks"
  end
end

def bold(s); s; end
def red(s); "\e[31m#{s}\e[0m"; end
def green(s); "\e[32m#{s}\e[0m"; end
def tab(n, s); s.gsub(/^/, " " * n); end
def log(message); $stdout.puts(message); end

def each_test_line
  require "stringio"
  require "open3"

  Open3.popen3("/tmp/PromiseKitTests") do |stdin, stdout, stderr, wait_thr|
    while line = stderr.gets
      yield line, stderr
    end
    exit_status = wait_thr.value
  end
end

def test!
  test_method = nil
  each_test_line do |line, stderr|
    case line
    when /Test Suite '(.*)' started/
      log bold($1) unless $1 == 'tmp'
    when /Test Suite '.*' finished/
    when /\[(\w+) (\w+)\]' started.$/
      test_method = $2
    when /\s(passed|failed)\s\((.*)\)/
      result = if $1 == "passed"
        green("PASS") 
      else
        red("FAIL")
      end
      result = tab(2, result)
      time = $2.gsub(/\sseconds/, "s")
      log "#{result} #{test_method} (#{time})"
    when /^(Executed(.?)+)$/
      if stderr.eof?
        summary = $1
        if /(\d+) failures?/.match(summary)[1] == "0"
          summary.gsub!(/(\d+ failures?)/, green('\1'))
        else
          summary.gsub!(/(\d+ failures?)/, red('\1'))
        end
        log summary
      end
    else
      log line.strip
    end
  end
end

def clone! repo
  Dir.chdir "/tmp" do
    system "git clone #{repo}"
  end unless File.directory? "/tmp/#{File.basename(repo)}"
end

def prepare!
  clone! "https://github.com/mxcl/ChuzzleKit"
  clone! "https://github.com/mxcl/OMGHTTPURLRQ"

  File.open('/tmp/PromiseKitTests.m', 'w') do |f|
    f.puts  # make line numbers correlate
    f.puts
    f.puts(OBJC.sub('#define URL', "#define URL @\"file:///tmp/hi.text\""))
  end
  
  File.open('/tmp/hi.text', 'w') do |f|
    f.print("hi")
  end
end

def compile!
  abort unless system <<-EOS
    clang -g -O0 -ObjC -F#{FRAMEWORKS} -I. -fmodules -fobjc-arc \
          -framework XCTest \
          -isystem/tmp/ChuzzleKit -isystem/tmp/OMGHTTPURLRQ \
          /tmp/PromiseKitTests.m \
<<<<<<< HEAD
          NSURLConnection+PromiseKit.m PMKPromise.m PMKPromise+Pause.m PMKPromise+When.m PMKPromise+Until.m \
=======
          NSURLConnection+PromiseKit.m \
          PMKPromise.m PMKPromise+When.m PMKPromise+Until.m PMKPromise+Join.m \
>>>>>>> 1aa013d0
          /tmp/ChuzzleKit/*.m /tmp/OMGHTTPURLRQ/*.m \
          -Wall -Weverything -Wno-unused-parameter -Wno-missing-field-initializers \
          -Wno-documentation -Wno-gnu-conditional-omitted-operand \
          -Wno-pointer-arith -Wno-disabled-macro-expansion \
          -Wno-gnu-statement-expression -Wno-strict-selector-match -Wno-vla \
          -Wno-selector -Wno-missing-prototypes -Wno-direct-ivar-access \
          -Wno-missing-noreturn -Wno-pedantic \
          -Wno-format-nonliteral \
          -Wno-incomplete-module -Wno-objc-interface-ivars \
          -Wno-auto-import \
          -headerpad_max_install_names \
          -D"PMKLog(...)=" \
          -o /tmp/PromiseKitTests
  EOS
  abort unless system <<-EOS
      install_name_tool -change \
          @rpath/XCTest.framework/Versions/A/XCTest \
          #{FRAMEWORKS}/XCTest.framework/XCTest \
          /tmp/PromiseKitTests
  EOS
end

prepare!
compile!

if not ARGV.include? '-d'
  exit! test!.exitstatus || 1
else
  system "lldb /tmp/PromiseKitTests"
  File.delete("/tmp/PromiseKitTests.m")
  File.delete("/tmp/PromiseKitTests")
  exit! 0
end<|MERGE_RESOLUTION|>--- conflicted
+++ resolved
@@ -86,12 +86,8 @@
           -framework XCTest \
           -isystem/tmp/ChuzzleKit -isystem/tmp/OMGHTTPURLRQ \
           /tmp/PromiseKitTests.m \
-<<<<<<< HEAD
-          NSURLConnection+PromiseKit.m PMKPromise.m PMKPromise+Pause.m PMKPromise+When.m PMKPromise+Until.m \
-=======
           NSURLConnection+PromiseKit.m \
-          PMKPromise.m PMKPromise+When.m PMKPromise+Until.m PMKPromise+Join.m \
->>>>>>> 1aa013d0
+          PMKPromise.m PMKPromise+Pause.m PMKPromise+When.m PMKPromise+Until.m PMKPromise+Join.m \
           /tmp/ChuzzleKit/*.m /tmp/OMGHTTPURLRQ/*.m \
           -Wall -Weverything -Wno-unused-parameter -Wno-missing-field-initializers \
           -Wno-documentation -Wno-gnu-conditional-omitted-operand \
